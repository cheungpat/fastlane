--- conflicted
+++ resolved
@@ -148,7 +148,14 @@
       end
     end
 
-<<<<<<< HEAD
+    describe "Appfile7" do
+      it "supports the old syntax too" do
+        ENV["FASTLANE_PLATFORM_NAME"] = :ios.to_s
+        ENV["FASTLANE_LANE_NAME"] = :beta.to_s
+        expect(CredentialsManager::AppfileConfig.new('spec/fixtures/Appfile7').data[:app_identifier]).to eq('abc.xyz')
+      end
+    end
+
     describe "Appfile8" do
       it "allows dynamic creation of for_lane blocks" do
         ENV["FASTLANE_LANE_NAME"] = nil
@@ -162,13 +169,6 @@
         expect(CredentialsManager::AppfileConfig.new('spec/fixtures/Appfile8').data[:app_identifier]).to eq('lane_name1.*')
         expect(CredentialsManager::AppfileConfig.new('spec/fixtures/Appfile8').data[:apple_id]).to eq('otherAppleId@mail.com')
         expect(CredentialsManager::AppfileConfig.new('spec/fixtures/Appfile8').data[:team_id]).to eq('TEAMID')
-=======
-    describe "Appfile7" do
-      it "supports the old syntax too" do
-        ENV["FASTLANE_PLATFORM_NAME"] = :ios.to_s
-        ENV["FASTLANE_LANE_NAME"] = :beta.to_s
-        expect(CredentialsManager::AppfileConfig.new('spec/fixtures/Appfile7').data[:app_identifier]).to eq('abc.xyz')
->>>>>>> f8f1d2bb
       end
     end
   end
