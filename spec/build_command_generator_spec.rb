require "shellwords"

describe Gym do
  describe Gym::BuildCommandGenerator do
    it "raises an exception when project path wasn't found" do
      expect do
        Gym.config = { project: "/notExistent" }
      end.to raise_error "Could not find project at path '/notExistent'".red
    end

    it "supports additional parameters" do
<<<<<<< HEAD
      options = { project: "./examples/standard/Example.xcodeproj", sdk: "9.0" }
=======
      xcargs_hash = { DEBUG: "1", BUNDLE_NAME: "Example App" }
      xcargs = xcargs_hash.map do |k, v|
        "#{k.to_s.shellescape}=#{v.shellescape}"
      end.join ' '
      options = { project: "./example/standard/Example.xcodeproj", sdk: "9.0", xcargs: xcargs }
>>>>>>> 9bc2148b
      Gym.config = FastlaneCore::Configuration.create(Gym::Options.available_options, options)

      result = Gym::BuildCommandGenerator.generate
      expect(result).to eq([
        "set -o pipefail &&",
        "xcodebuild",
        "-scheme 'Example'",
        "-project './examples/standard/Example.xcodeproj'",
        "-configuration 'Release'",
        "-sdk '9.0'",
        "-destination 'generic/platform=iOS'",
        "-archivePath '#{Gym::BuildCommandGenerator.archive_path}'",
        "DEBUG=1 BUNDLE_NAME=Example\\ App",
        :archive,
        "| xcpretty"
      ])
    end

    describe "Standard Example" do
      before do
        options = { project: "./examples/standard/Example.xcodeproj" }
        Gym.config = FastlaneCore::Configuration.create(Gym::Options.available_options, options)
      end

      it "uses the correct build command with the example project with no additional parameters" do
        result = Gym::BuildCommandGenerator.generate
        expect(result).to eq([
          "set -o pipefail &&",
          "xcodebuild",
          "-scheme 'Example'",
          "-project './examples/standard/Example.xcodeproj'",
          "-configuration 'Release'",
          "-destination 'generic/platform=iOS'",
          "-archivePath '#{Gym::BuildCommandGenerator.archive_path}'",
          :archive,
          "| xcpretty"
        ])
      end

      it "#project_path_array" do
        result = Gym::BuildCommandGenerator.project_path_array
        expect(result).to eq(["-scheme 'Example'", "-project './examples/standard/Example.xcodeproj'"])
      end

      it "#build_path" do
        result = Gym::BuildCommandGenerator.build_path
        regex = %r{Library/Developer/Xcode/Archives/\d\d\d\d\-\d\d\-\d\d}
        expect(result).to match(regex)
      end

      it "#archive_path" do
        result = Gym::BuildCommandGenerator.archive_path
        regex = %r{Library/Developer/Xcode/Archives/\d\d\d\d\-\d\d\-\d\d/ExampleProductName \d\d\d\d\-\d\d\-\d\d \d\d\.\d\d\.\d\d.xcarchive}
        expect(result).to match(regex)
      end
    end
  end
end<|MERGE_RESOLUTION|>--- conflicted
+++ resolved
@@ -9,15 +9,11 @@
     end
 
     it "supports additional parameters" do
-<<<<<<< HEAD
-      options = { project: "./examples/standard/Example.xcodeproj", sdk: "9.0" }
-=======
       xcargs_hash = { DEBUG: "1", BUNDLE_NAME: "Example App" }
       xcargs = xcargs_hash.map do |k, v|
         "#{k.to_s.shellescape}=#{v.shellescape}"
       end.join ' '
-      options = { project: "./example/standard/Example.xcodeproj", sdk: "9.0", xcargs: xcargs }
->>>>>>> 9bc2148b
+      options = { project: "./examples/standard/Example.xcodeproj", sdk: "9.0", xcargs: xcargs }
       Gym.config = FastlaneCore::Configuration.create(Gym::Options.available_options, options)
 
       result = Gym::BuildCommandGenerator.generate
