require 'webmock/rspec'

def itc_read_fixture_file(filename)
  File.read(File.join('spec', 'tunes', 'fixtures', filename))
end

def itc_user_agent # as this might change
  'spaceship'
end

def itc_stub_login
  # Retrieving the current login URL
  stub_request(:get, "https://itunesconnect.apple.com/WebObjects/iTunesConnect.woa/").
         with(headers: {'Accept' => '*/*', 'Accept-Encoding' => 'gzip;q=1.0,deflate;q=0.6,identity;q=0.3', 'User-Agent' => 'spaceship'}).
         to_return(status: 200, body: itc_read_fixture_file('landing_page.html'), headers: {})

  # Actual login
  stub_request(:post, "https://itunesconnect.apple.com/WebObjects/iTunesConnect.woa/wo/4.0.1.13.3.13.3.2.1.1.3.1.1").
<<<<<<< HEAD
         with(:body => {"theAccountName"=>"spaceship@krausefx.com", "theAccountPW"=>"so_secret"},
              :headers => {'Accept'=>'*/*', 'Accept-Encoding'=>'gzip;q=1.0,deflate;q=0.6,identity;q=0.3', 'Content-Type'=>'application/x-www-form-urlencoded', 'User-Agent'=>'spaceship'}).
         to_return(:status => 200, :body => "", :headers => {'Set-Cookie' => itc_read_fixture_file('login_cookie_spam.txt') })

  # Failed login attempts
  stub_request(:post, "https://itunesconnect.apple.com/WebObjects/iTunesConnect.woa/wo/4.0.1.13.3.13.3.2.1.1.3.1.1").
         with(:body => {"theAccountName"=>"bad-username", "theAccountPW"=>"bad-password"},
              :headers => {'Accept'=>'*/*', 'Accept-Encoding'=>'gzip;q=1.0,deflate;q=0.6,identity;q=0.3', 'Content-Type'=>'application/x-www-form-urlencoded', 'User-Agent'=>'spaceship'}).
         to_return(:status => 200, :body => "", :headers => {} )
=======
         with(body: {"theAccountName" => "spaceship@krausefx.com", "theAccountPW" => "so_secret"},
              headers: {'Accept' => '*/*', 'Accept-Encoding' => 'gzip;q=1.0,deflate;q=0.6,identity;q=0.3', 'Content-Type' => 'application/x-www-form-urlencoded', 'User-Agent' => 'spaceship'}).
         to_return(status: 200, body: "", headers: {'Set-Cookie' => itc_read_fixture_file('login_cookie_spam.txt') })
>>>>>>> 1c583da3
end

def itc_stub_applications
  stub_request(:get, "https://itunesconnect.apple.com/WebObjects/iTunesConnect.woa/ra/apps/manageyourapps/summary").
         with(headers: {'Accept' => '*/*', 'Accept-Encoding' => 'gzip;q=1.0,deflate;q=0.6,identity;q=0.3', 'Cookie' => 'myacinfo=DAWTKN;woinst=3363;wosid=xBJMOVttbAQ1Cwlt8ktafw', 'User-Agent' => 'spaceship'}).
         to_return(status: 200, body: itc_read_fixture_file('app_summary.json'), headers: {'Content-Type' => 'application/json'})

  # Create Version stubbing
  stub_request(:post, "https://itunesconnect.apple.com/WebObjects/iTunesConnect.woa/ra/apps/version/create/1013943394").
         with(body: "{\"version\":\"0.1\"}",
              headers: {'Accept' => '*/*', 'Accept-Encoding' => 'gzip;q=1.0,deflate;q=0.6,identity;q=0.3', 'Content-Type' => 'application/json', 'Cookie' => 'myacinfo=DAWTKN;woinst=3363;wosid=xBJMOVttbAQ1Cwlt8ktafw', 'User-Agent' => 'spaceship'}).
         to_return(status: 200, body: itc_read_fixture_file('create_version_success.json'), headers: {'Content-Type' => 'application/json'})

  # Create Application
  # Pre-Fill request
  stub_request(:get, "https://itunesconnect.apple.com/WebObjects/iTunesConnect.woa/ra/apps/create/?appType=ios").
         with(headers: {'Accept' => '*/*', 'Accept-Encoding' => 'gzip;q=1.0,deflate;q=0.6,identity;q=0.3', 'Cookie' => 'myacinfo=DAWTKN;woinst=3363;wosid=xBJMOVttbAQ1Cwlt8ktafw', 'User-Agent' => 'spaceship'}).
         to_return(status: 200, body: itc_read_fixture_file('create_application_prefill_request.json'), headers: {'Content-Type' => 'application/json'})
  # Actual sucess request
  stub_request(:post, "https://itunesconnect.apple.com/WebObjects/iTunesConnect.woa/ra/apps/create/?appType=ios").
         with(headers: {'Accept' => '*/*', 'Accept-Encoding' => 'gzip;q=1.0,deflate;q=0.6,identity;q=0.3', 'Content-Type' => 'application/json', 'Cookie' => 'myacinfo=DAWTKN;woinst=3363;wosid=xBJMOVttbAQ1Cwlt8ktafw', 'User-Agent' => 'spaceship'}).
         to_return(status: 200, body: itc_read_fixture_file('create_application_success.json'), headers: {'Content-Type' => 'application/json'})
end

def itc_stub_applications_first_create
  # Create First Application
  # Pre-Fill request
  stub_request(:get, "https://itunesconnect.apple.com/WebObjects/iTunesConnect.woa/ra/apps/create/?appType=ios").
         with(headers: {'Accept' => '*/*', 'Accept-Encoding' => 'gzip;q=1.0,deflate;q=0.6,identity;q=0.3', 'Cookie' => 'myacinfo=DAWTKN;woinst=3363;wosid=xBJMOVttbAQ1Cwlt8ktafw', 'User-Agent' => 'spaceship'}).
         to_return(status: 200, body: itc_read_fixture_file('create_application_prefill_first_request.json'), headers: {'Content-Type' => 'application/json'})
  # end
end

def itc_stub_applications_broken_first_create
  stub_request(:post, "https://itunesconnect.apple.com/WebObjects/iTunesConnect.woa/ra/apps/create/?appType=ios").
         with(headers: {'Accept' => '*/*', 'Accept-Encoding' => 'gzip;q=1.0,deflate;q=0.6,identity;q=0.3', 'Content-Type' => 'application/json', 'Cookie' => 'myacinfo=DAWTKN;woinst=3363;wosid=xBJMOVttbAQ1Cwlt8ktafw', 'User-Agent' => 'spaceship'}).
         to_return(status: 200, body: itc_read_fixture_file('create_application_first_broken.json'), headers: {'Content-Type' => 'application/json'})
end

def itc_stub_broken_create
  stub_request(:post, "https://itunesconnect.apple.com/WebObjects/iTunesConnect.woa/ra/apps/create/?appType=ios").
         with(headers: {'Accept' => '*/*', 'Accept-Encoding' => 'gzip;q=1.0,deflate;q=0.6,identity;q=0.3', 'Content-Type' => 'application/json', 'Cookie' => 'myacinfo=DAWTKN;woinst=3363;wosid=xBJMOVttbAQ1Cwlt8ktafw', 'User-Agent' => 'spaceship'}).
         to_return(status: 200, body: itc_read_fixture_file('create_application_broken.json'), headers: {'Content-Type' => 'application/json'})
end

def itc_stub_broken_create_wildcard
  stub_request(:post, "https://itunesconnect.apple.com/WebObjects/iTunesConnect.woa/ra/apps/create/?appType=ios").
         with(headers: {'Accept' => '*/*', 'Accept-Encoding' => 'gzip;q=1.0,deflate;q=0.6,identity;q=0.3', 'Content-Type' => 'application/json', 'Cookie' => 'myacinfo=DAWTKN;woinst=3363;wosid=xBJMOVttbAQ1Cwlt8ktafw', 'User-Agent' => 'spaceship'}).
         to_return(status: 200, body: itc_read_fixture_file('create_application_wildcard_broken.json'), headers: {'Content-Type' => 'application/json'})
end

def itc_stub_app_versions
  # Receiving app version
  stub_request(:get, "https://itunesconnect.apple.com/WebObjects/iTunesConnect.woa/ra/apps/version/898536088?v=").
         with(headers: {'Accept' => '*/*', 'Accept-Encoding' => 'gzip;q=1.0,deflate;q=0.6,identity;q=0.3', 'Cookie' => 'myacinfo=DAWTKN;woinst=3363;wosid=xBJMOVttbAQ1Cwlt8ktafw', 'User-Agent' => 'spaceship'}).
         to_return(status: 200, body: itc_read_fixture_file('app_version.json'), headers: {'Content-Type' => 'application/json'})
  stub_request(:get, "https://itunesconnect.apple.com/WebObjects/iTunesConnect.woa/ra/apps/version/898536088?v=live").
         with(headers: {'Accept' => '*/*', 'Accept-Encoding' => 'gzip;q=1.0,deflate;q=0.6,identity;q=0.3', 'Cookie' => 'myacinfo=DAWTKN;woinst=3363;wosid=xBJMOVttbAQ1Cwlt8ktafw', 'User-Agent' => 'spaceship'}).
         to_return(status: 200, body: itc_read_fixture_file('app_version.json'), headers: {'Content-Type' => 'application/json'})
end

def itc_stub_app_submissions
  # Start app submission
  stub_request(:post, "https://itunesconnect.apple.com/WebObjects/iTunesConnect.woa/ra/apps/898536088/version/submit/start").
         to_return(status: 200, body: itc_read_fixture_file('app_submission/start_success.json'), headers: {'Content-Type' => 'application/json'})

  # Complete app submission
  stub_request(:post, "https://itunesconnect.apple.com/WebObjects/iTunesConnect.woa/ra/apps/898536088/version/submit/complete").
         to_return(status: 200, body: itc_read_fixture_file('app_submission/complete_success.json'), headers: {'Content-Type' => 'application/json'})
end

def itc_stub_app_submissions_already_submitted
  # Start app submission
  stub_request(:post, "https://itunesconnect.apple.com/WebObjects/iTunesConnect.woa/ra/apps/898536088/version/submit/start").
         to_return(status: 200, body: itc_read_fixture_file('app_submission/start_success.json'), headers: {'Content-Type' => 'application/json'})

  # Complete app submission
  stub_request(:post, "https://itunesconnect.apple.com/WebObjects/iTunesConnect.woa/ra/apps/898536088/version/submit/complete").
         to_return(status: 200, body: itc_read_fixture_file('app_submission/complete_failed.json'), headers: {'Content-Type' => 'application/json'})
end

def itc_stub_app_submissions_invalid
  # Start app submission
  stub_request(:post, "https://itunesconnect.apple.com/WebObjects/iTunesConnect.woa/ra/apps/898536088/version/submit/start").
         to_return(status: 200, body: itc_read_fixture_file('app_submission/start_failed.json'), headers: {'Content-Type' => 'application/json'})
end

def itc_stub_resolution_center
  # Called from the specs to simulate invalid server responses
  stub_request(:get, "https://itunesconnect.apple.com/WebObjects/iTunesConnect.woa/ra/apps/898536088/resolutionCenter?v=latest").
    with(headers: {'Accept' => '*/*', 'Accept-Encoding' => 'gzip;q=1.0,deflate;q=0.6,identity;q=0.3', 'Cookie' => 'myacinfo=DAWTKN;woinst=3363;wosid=xBJMOVttbAQ1Cwlt8ktafw', 'User-Agent' => 'spaceship'}).
    to_return(status: 200, body: itc_read_fixture_file('app_resolution_center.json'), headers: {'Content-Type' => 'application/json'})
end

def itc_stub_build_trains
  stub_request(:get, "https://itunesconnect.apple.com/WebObjects/iTunesConnect.woa/ra/apps/898536088/trains/").
         with(headers: {'Accept' => '*/*', 'Accept-Encoding' => 'gzip;q=1.0,deflate;q=0.6,identity;q=0.3', 'Cookie' => 'myacinfo=DAWTKN;woinst=3363;wosid=xBJMOVttbAQ1Cwlt8ktafw', 'User-Agent' => 'spaceship'}).
         to_return(status: 200, body: itc_read_fixture_file('build_trains.json'), headers: {'Content-Type' => 'application/json'})
  # Update build trains
  stub_request(:post, "https://itunesconnect.apple.com/WebObjects/iTunesConnect.woa/ra/apps/898536088/trains/").
    with(headers: {'Accept' => '*/*', 'Accept-Encoding' => 'gzip;q=1.0,deflate;q=0.6,identity;q=0.3', 'Content-Type' => 'application/json', 'Cookie' => 'myacinfo=DAWTKN;woinst=3363;wosid=xBJMOVttbAQ1Cwlt8ktafw', 'User-Agent' => 'spaceship'}).
    to_return(status: 200, body: itc_read_fixture_file('build_trains.json'), headers: {'Content-Type' => 'application/json'})
end

def itc_stub_testers
  stub_request(:get, "https://itunesconnect.apple.com/WebObjects/iTunesConnect.woa/ra/users/pre/int").
         with(headers: {'Accept' => '*/*', 'Accept-Encoding' => 'gzip;q=1.0,deflate;q=0.6,identity;q=0.3', 'Cookie' => 'myacinfo=DAWTKN;woinst=3363;wosid=xBJMOVttbAQ1Cwlt8ktafw', 'User-Agent' => 'spaceship'}).
         to_return(status: 200, body: itc_read_fixture_file('testers/get_internal.json'), headers: {'Content-Type' => 'application/json'})
  stub_request(:get, "https://itunesconnect.apple.com/WebObjects/iTunesConnect.woa/ra/users/pre/ext").
         with(headers: {'Accept' => '*/*', 'Accept-Encoding' => 'gzip;q=1.0,deflate;q=0.6,identity;q=0.3', 'Cookie' => 'myacinfo=DAWTKN;woinst=3363;wosid=xBJMOVttbAQ1Cwlt8ktafw', 'User-Agent' => 'spaceship'}).
         to_return(status: 200, body: itc_read_fixture_file('testers/get_external.json'), headers: {'Content-Type' => 'application/json'})
  stub_request(:get, "https://itunesconnect.apple.com/WebObjects/iTunesConnect.woa/ra/user/internalTesters/898536088/").
         with(headers: {'Accept' => '*/*', 'Accept-Encoding' => 'gzip;q=1.0,deflate;q=0.6,identity;q=0.3', 'Cookie' => 'myacinfo=DAWTKN;woinst=3363;wosid=xBJMOVttbAQ1Cwlt8ktafw', 'User-Agent' => 'spaceship'}).
         to_return(status: 200, body: itc_read_fixture_file('testers/existing_internal_testers.json'), headers: {'Content-Type' => 'application/json'})
end

def itc_stub_testflight
  # Reject review
  stub_request(:post, "https://itunesconnect.apple.com/WebObjects/iTunesConnect.woa/ra/apps/898536088/trains/0.9.10/builds/123123/reject").
         with(body: "{}",
              headers: {'Accept' => '*/*', 'Accept-Encoding' => 'gzip;q=1.0,deflate;q=0.6,identity;q=0.3', 'Content-Type' => 'application/json', 'Cookie' => 'myacinfo=DAWTKN;woinst=3363;wosid=xBJMOVttbAQ1Cwlt8ktafw', 'User-Agent' => 'spaceship'}).
         to_return(status: 200, body: "{}", headers: {'Content-Type' => 'application/json'})

  # Prepare submission
  stub_request(:get, "https://itunesconnect.apple.com/WebObjects/iTunesConnect.woa/ra/apps/898536088/trains/0.9.10/builds/123123/submit/start").
         with(headers: {'Accept' => '*/*', 'Accept-Encoding' => 'gzip;q=1.0,deflate;q=0.6,identity;q=0.3', 'Content-Type' => 'application/json', 'Cookie' => 'myacinfo=DAWTKN;woinst=3363;wosid=xBJMOVttbAQ1Cwlt8ktafw', 'User-Agent' => 'spaceship'}).
         to_return(status: 200, body: itc_read_fixture_file('testflight_submission_start.json'), headers: {'Content-Type' => 'application/json'})
  # First step of submission
  stub_request(:post, "https://itunesconnect.apple.com/WebObjects/iTunesConnect.woa/ra/apps/898536088/trains/0.9.10/builds/123123/submit/start").
         with(headers: {'Accept' => '*/*', 'Accept-Encoding' => 'gzip;q=1.0,deflate;q=0.6,identity;q=0.3', 'Content-Type' => 'application/json', 'Cookie' => 'myacinfo=DAWTKN;woinst=3363;wosid=xBJMOVttbAQ1Cwlt8ktafw', 'User-Agent' => 'spaceship'}).
         to_return(status: 200, body: itc_read_fixture_file('testflight_submission_submit.json'), headers: {'Content-Type' => 'application/json'})
end

def itc_stub_resolution_center_valid
  # Called from the specs to simulate valid server responses
  stub_request(:get, "https://itunesconnect.apple.com/WebObjects/iTunesConnect.woa/ra/apps/898536088/resolutionCenter?v=latest").
    with(headers: {'Accept' => '*/*', 'Accept-Encoding' => 'gzip;q=1.0,deflate;q=0.6,identity;q=0.3', 'Cookie' => 'myacinfo=DAWTKN;woinst=3363;wosid=xBJMOVttbAQ1Cwlt8ktafw', 'User-Agent' => 'spaceship'}).
    to_return(status: 200, body: itc_read_fixture_file('app_resolution_center_valid.json'), headers: {'Content-Type' => 'application/json'})
end

def itc_stub_invalid_update
  # Called from the specs to simulate invalid server responses
  stub_request(:post, "https://itunesconnect.apple.com/WebObjects/iTunesConnect.woa/ra/apps/version/save/898536088?v=").
         to_return(status: 200, body: itc_read_fixture_file('update_app_version_failed.json'), headers: {'Content-Type' => 'application/json'})
end

def itc_stub_valid_update
  # Called from the specs to simulate valid server responses
  stub_request(:post, "https://itunesconnect.apple.com/WebObjects/iTunesConnect.woa/ra/apps/version/save/898536088?v=").
         to_return(status: 200, body: itc_read_fixture_file('update_app_version_success.json'), headers: {'Content-Type' => 'application/json'})
end

WebMock.disable_net_connect!

RSpec.configure do |config|
  config.before(:each) do
    itc_stub_login
    itc_stub_applications
    itc_stub_app_versions
    itc_stub_build_trains
    itc_stub_testers
    itc_stub_testflight
  end
end<|MERGE_RESOLUTION|>--- conflicted
+++ resolved
@@ -16,21 +16,15 @@
 
   # Actual login
   stub_request(:post, "https://itunesconnect.apple.com/WebObjects/iTunesConnect.woa/wo/4.0.1.13.3.13.3.2.1.1.3.1.1").
-<<<<<<< HEAD
-         with(:body => {"theAccountName"=>"spaceship@krausefx.com", "theAccountPW"=>"so_secret"},
-              :headers => {'Accept'=>'*/*', 'Accept-Encoding'=>'gzip;q=1.0,deflate;q=0.6,identity;q=0.3', 'Content-Type'=>'application/x-www-form-urlencoded', 'User-Agent'=>'spaceship'}).
-         to_return(:status => 200, :body => "", :headers => {'Set-Cookie' => itc_read_fixture_file('login_cookie_spam.txt') })
+         with(body: {"theAccountName" => "spaceship@krausefx.com", "theAccountPW" => "so_secret"},
+              headers: {'Accept' => '*/*', 'Accept-Encoding' => 'gzip;q=1.0,deflate;q=0.6,identity;q=0.3', 'Content-Type' => 'application/x-www-form-urlencoded', 'User-Agent' => 'spaceship'}).
+         to_return(status: 200, body: "", headers: {'Set-Cookie' => itc_read_fixture_file('login_cookie_spam.txt') })
 
   # Failed login attempts
   stub_request(:post, "https://itunesconnect.apple.com/WebObjects/iTunesConnect.woa/wo/4.0.1.13.3.13.3.2.1.1.3.1.1").
-         with(:body => {"theAccountName"=>"bad-username", "theAccountPW"=>"bad-password"},
-              :headers => {'Accept'=>'*/*', 'Accept-Encoding'=>'gzip;q=1.0,deflate;q=0.6,identity;q=0.3', 'Content-Type'=>'application/x-www-form-urlencoded', 'User-Agent'=>'spaceship'}).
-         to_return(:status => 200, :body => "", :headers => {} )
-=======
-         with(body: {"theAccountName" => "spaceship@krausefx.com", "theAccountPW" => "so_secret"},
+         with(body: {"theAccountName" => "bad-username", "theAccountPW" => "bad-password"},
               headers: {'Accept' => '*/*', 'Accept-Encoding' => 'gzip;q=1.0,deflate;q=0.6,identity;q=0.3', 'Content-Type' => 'application/x-www-form-urlencoded', 'User-Agent' => 'spaceship'}).
-         to_return(status: 200, body: "", headers: {'Set-Cookie' => itc_read_fixture_file('login_cookie_spam.txt') })
->>>>>>> 1c583da3
+         to_return(status: 200, body: "", headers: {} )
 end
 
 def itc_stub_applications
