--- conflicted
+++ resolved
@@ -13,27 +13,12 @@
 
       it "pass a custom build number to the tool" do
         result = Fastlane::FastFile.new.parse("lane :test do 
-<<<<<<< HEAD
-          increment_build_number(build_number: 24)
-=======
           increment_build_number(build_number: 24, xcodeproj: '.xcproject')
->>>>>>> c89d081c
         end").runner.execute(:test)
 
         expect(Fastlane::Actions.lane_context[Fastlane::Actions::SharedValues::BUILD_NUMBER]).to match(/cd .* && agvtool new-version -all 24/)
       end
 
-<<<<<<< HEAD
-      it "raises an exception when xcode project path wasn't found" do
-        expect {
-          Fastlane::FastFile.new.parse("lane :test do
-            increment_build_number(xcodeproj: '/nothere')
-          end").runner.execute(:test)
-        }.to raise_error("Could not find Xcode project".red)
-      end
-
-=======
->>>>>>> c89d081c
       it "raises an exception when use passes workspace" do
         expect {
           Fastlane::FastFile.new.parse("lane :test do
