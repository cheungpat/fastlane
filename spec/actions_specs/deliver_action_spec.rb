--- conflicted
+++ resolved
@@ -47,11 +47,7 @@
               )
             end").runner.execute(:test)
 
-<<<<<<< HEAD
-          }.to raise_error('Deliverfile not found at path \'/private/tmp/fastlane/tests/Deliverfile\''.red)
-=======
           }.to raise_error("Couldn't find folder '../example'. Make sure to pass the path to the directory not the file!".red)
->>>>>>> c89d081c
 
           expect(ENV['DELIVER_SCREENSHOTS_PATH']).to eq(test_val)
         end
