module Spaceship
  class TunesClient < Spaceship::Client

    #####################################################
    # @!group Init and Login
    #####################################################

    def self.hostname
      "https://itunesconnect.apple.com/WebObjects/iTunesConnect.woa/"
    end

    # Fetches the latest login URL from iTunes Connect
    def login_url
      cache_path = "/tmp/spaceship_itc_login_url.txt"
      begin
        cached = File.read(cache_path) 
      rescue Errno::ENOENT
      end
      return cached if cached

      host = "https://itunesconnect.apple.com"
      begin
        url = host + request(:get, self.class.hostname).body.match(/action="(\/WebObjects\/iTunesConnect.woa\/wo\/.*)"/)[1]
        raise "" unless url.length > 0

        File.write(cache_path, url) # TODO
        return url
      rescue => ex
        puts ex
        raise "Could not fetch the login URL from iTunes Connect, the server might be down"
      end
    end

    def send_login_request(user, password)
      response = request(:post, login_url, {
        theAccountName: user,
        theAccountPW: password
      })

      if response['Set-Cookie'] =~ /myacinfo=(\w+);/
        # To use the session properly we'll need the following cookies:
        #  - myacinfo
        #  - woinst
        #  - wosid

        begin
          cooks = response['Set-Cookie']

          to_use = [
            "myacinfo=" + cooks.match(/myacinfo=(\w+)/)[1],
            "woinst=" + cooks.match(/woinst=(\w+)/)[1],
            "wosid=" + cooks.match(/wosid=(\w+)/)[1]
          ]

          @cookie = to_use.join(';')
        rescue => ex
          # User Credentials are wrong
          raise InvalidUserCredentialsError.new(response)
        end
        
        return @client
      else
        # User Credentials are wrong
        raise InvalidUserCredentialsError.new(response)
      end
    end

    def handle_itc_response(data)
      return unless data
      return unless data.kind_of?Hash
 
      if data.fetch('sectionErrorKeys', []).count == 0 and
        data.fetch('sectionInfoKeys', []).count == 0 and 
        data.fetch('sectionWarningKeys', []).count == 0
        
        logger.debug("Request was successful")
      end

      def handle_response_hash(hash)
        errors = []
        if hash.kind_of?Hash
          hash.each do |key, value|
            errors = errors + handle_response_hash(value)

            if key == 'errorKeys' and value.kind_of?Array and value.count > 0
              errors = errors + value
            end
          end
        elsif hash.kind_of?Array
          hash.each do |value|
            errors = errors + handle_response_hash(value)
          end
        else
          # We don't care about simple values
        end
        return errors
      end

      errors = handle_response_hash(data)
      errors = errors + data.fetch('sectionErrorKeys') if data['sectionErrorKeys']

      # Sometimes there is a different kind of error in the JSON response
      different_error = data.fetch('messages', {}).fetch('error', nil)
      errors << different_error if different_error

      raise errors.join(' ') if errors.count > 0 # they are separated by `.` by default

      puts data['sectionInfoKeys'] if data['sectionInfoKeys']
      puts data['sectionWarningKeys'] if data['sectionWarningKeys']

      return data
    end


    #####################################################
    # @!group Applications
    #####################################################

    def applications
      r = request(:get, 'ra/apps/manageyourapps/summary')
      parse_response(r, 'data')['summaries']
    end

    # Creates a new application on iTunes Connect
    # @param name (String): The name of your app as it will appear on the App Store. 
    #   This can't be longer than 255 characters.
    # @param primary_language (String): If localized app information isn't available in an 
    #   App Store territory, the information from your primary language will be used instead.
    # @param version (String): The version number is shown on the App Store and should 
    #   match the one you used in Xcode.
    # @param sku (String): A unique ID for your app that is not visible on the App Store.
    # @param bundle_id (String): The bundle ID must match the one you used in Xcode. It 
    #   can't be changed after you submit your first build.
    def create_application!(name: nil, primary_language: nil, version: nil, sku: nil, bundle_id: nil, bundle_id_suffix: nil)
      # First, we need to fetch the data from Apple, which we then modify with the user's values
      r = request(:get, 'ra/apps/create/?appType=ios')
      data = parse_response(r, 'data')

      # Now fill in the values we have
      data['versionString']['value'] = version
      data['newApp']['name']['value'] = name
      data['newApp']['bundleId']['value'] = bundle_id
      data['newApp']['primaryLanguage']['value'] = primary_language || 'English_CA'
      data['newApp']['vendorId']['value'] = sku
      data['newApp']['bundleIdSuffix']['value'] = bundle_id_suffix

      # Now send back the modified hash
      r = request(:post) do |req|
        req.url 'ra/apps/create/?appType=ios'
        req.body = data.to_json
        req.headers['Content-Type'] = 'application/json'
      end
        
      data = parse_response(r, 'data')
      handle_itc_response(data)
    end

    def create_version!(app_id, version_number)
      r = request(:post) do |req|
        req.url "ra/apps/version/create/#{app_id}"
        req.body = { version: version_number.to_s }.to_json
        req.headers['Content-Type'] = 'application/json'
      end

      parse_response(r, 'data')
    end

    def get_resolution_center(app_id)
      r = request(:get, "ra/apps/#{app_id}/resolutionCenter?v=latest")
      data = parse_response(r, 'data')
    end

    #####################################################
    # @!group AppVersions
    #####################################################

    def app_version(app_id, is_live)
      raise "app_id is required" unless app_id

      v_text = (is_live ? 'live' : nil)

      r = request(:get, "ra/apps/version/#{app_id}", {v: v_text})
      parse_response(r, 'data')
    end

    def update_app_version!(app_id, is_live, data)
      raise "app_id is required" unless app_id

      v_text = (is_live ? 'live' : nil)

      r = request(:post) do |req|
        req.url "ra/apps/version/save/#{app_id}?v=#{v_text}"
        req.body = data.to_json
        req.headers['Content-Type'] = 'application/json'
      end
      
      handle_itc_response(r.body['data'])
    end

    #####################################################
    # @!group Build Trains
    #####################################################

    def build_trains(app_id)
      raise "app_id is required" unless app_id

      r = request(:get, "ra/apps/#{app_id}/trains/")
      data = parse_response(r, 'data')
    end

<<<<<<< HEAD
    #####################################################
    # @!group Testers
    #####################################################
    def testers(tester)
      url = tester.url[:index]
      r = request(:get, url)
      parse_response(r, 'data')['testers']
    end

    def testers_by_app(tester, app_id) 
      url = tester.url(app_id)[:index_by_app]
      r = request(:get, url)
      parse_response(r, 'data')['users']
    end

    def create_tester!(tester: nil, email: nil, first_name: nil, last_name: nil) 
      url = tester.url[:create]
      raise "Action not provided for this tester type." unless url

      data = {
        testers: [
          {
            emailAddress: {
              value: email
            }, 
            firstName: {
              value: first_name
            },
            lastName: {
              value: last_name
            },
            testing: {
              value: true
            }
          }
        ]
      }

      r = request(:post) do |req|
        req.url url
=======
    def update_build_trains!(app_id, data)
      raise "app_id is required" unless app_id

      r = request(:post) do |req|
        req.url "ra/apps/#{app_id}/trains/"
>>>>>>> 66e3cfae
        req.body = data.to_json
        req.headers['Content-Type'] = 'application/json'
      end

<<<<<<< HEAD
      data = parse_response(r, 'data')['testers']
      handle_itc_response(data) || data[0]
    end

    def delete_tester!(tester)
      url = tester.class.url[:delete]
      raise "Action not provided for this tester type." unless url

      data = [
        {
          emailAddress: {
            value: tester.email
          }, 
          firstName: {
            value: tester.first_name
          },
          lastName: {
            value: tester.last_name
          },
          testing: {
            value: false
          }, 
          testerId: tester.tester_id
        }
      ]

      r = request(:post) do |req|
        req.url url
        req.body = data.to_json
        req.headers['Content-Type'] = 'application/json'
      end

      data = parse_response(r, 'data')['testers']
      handle_itc_response(data) || data[0]
    end

    def add_tester_to_app!(tester, app_id)
      update_tester_from_app!(tester, app_id, true)
    end

    def remove_tester_from_app!(tester, app_id)
      update_tester_from_app!(tester, app_id, false)
    end

    private 
      def update_tester_from_app!(tester, app_id, testing)
        url = tester.class.url(app_id)[:update_by_app]
        data = {
          users: [
            {
              emailAddress: {
                value: tester.email
              }, 
              firstName: {
                value: tester.first_name
              },
              lastName: {
                value: tester.last_name
              },
              testing: {
                value: testing
              }
            }
          ]
        }

        r = request(:post) do |req|
          req.url url
          req.body = data.to_json
          req.headers['Content-Type'] = 'application/json'
        end
          
        data = parse_response(r, 'data')
        handle_itc_response(data)
      end
=======
      handle_itc_response(r.body['data'])
    end
    
    #####################################################
    # @!group Submit for Review
    #####################################################
    
    def send_app_submission(app_id, data, stage)
      raise "app_id is required" unless app_id

      r = request(:post) do |req|
        req.url "ra/apps/#{app_id}/version/submit/#{stage}"
        req.body = data.to_json
        req.headers['Content-Type'] = 'application/json'
      end
      
      handle_itc_response(r.body['data'])
      parse_response(r, 'data')
    end

>>>>>>> 66e3cfae
  end
end<|MERGE_RESOLUTION|>--- conflicted
+++ resolved
@@ -208,7 +208,35 @@
       data = parse_response(r, 'data')
     end
 
-<<<<<<< HEAD
+    def update_build_trains!(app_id, data)
+      raise "app_id is required" unless app_id
+
+      r = request(:post) do |req|
+        req.url "ra/apps/#{app_id}/trains/"
+        req.body = data.to_json
+        req.headers['Content-Type'] = 'application/json'
+      end
+
+      handle_itc_response(r.body['data'])
+    end
+    
+    #####################################################
+    # @!group Submit for Review
+    #####################################################
+    
+    def send_app_submission(app_id, data, stage)
+      raise "app_id is required" unless app_id
+
+      r = request(:post) do |req|
+        req.url "ra/apps/#{app_id}/version/submit/#{stage}"
+        req.body = data.to_json
+        req.headers['Content-Type'] = 'application/json'
+      end
+      
+      handle_itc_response(r.body['data'])
+      parse_response(r, 'data')
+    end
+
     #####################################################
     # @!group Testers
     #####################################################
@@ -249,18 +277,10 @@
 
       r = request(:post) do |req|
         req.url url
-=======
-    def update_build_trains!(app_id, data)
-      raise "app_id is required" unless app_id
-
-      r = request(:post) do |req|
-        req.url "ra/apps/#{app_id}/trains/"
->>>>>>> 66e3cfae
-        req.body = data.to_json
-        req.headers['Content-Type'] = 'application/json'
-      end
-
-<<<<<<< HEAD
+        req.body = data.to_json
+        req.headers['Content-Type'] = 'application/json'
+      end
+
       data = parse_response(r, 'data')['testers']
       handle_itc_response(data) || data[0]
     end
@@ -336,27 +356,5 @@
         data = parse_response(r, 'data')
         handle_itc_response(data)
       end
-=======
-      handle_itc_response(r.body['data'])
-    end
-    
-    #####################################################
-    # @!group Submit for Review
-    #####################################################
-    
-    def send_app_submission(app_id, data, stage)
-      raise "app_id is required" unless app_id
-
-      r = request(:post) do |req|
-        req.url "ra/apps/#{app_id}/version/submit/#{stage}"
-        req.body = data.to_json
-        req.headers['Content-Type'] = 'application/json'
-      end
-      
-      handle_itc_response(r.body['data'])
-      parse_response(r, 'data')
-    end
-
->>>>>>> 66e3cfae
   end
 end