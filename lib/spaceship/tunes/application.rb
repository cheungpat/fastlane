--- conflicted
+++ resolved
@@ -162,7 +162,35 @@
         Tunes::BuildTrain.all(self, self.apple_id)
       end
 
-<<<<<<< HEAD
+      def pre_processing_builds
+        data = client.build_trains(apple_id) # we need to fetch all trains here to get the builds
+        
+        data.fetch('processingBuilds', []).collect do |attrs|
+          attrs.merge!(build_train: self)
+          Tunes::ProcessingBuild.factory(attrs)
+        end
+      end
+
+      #####################################################
+      # @!group Submit for Review
+      #####################################################
+      
+      def create_submission
+        version = self.latest_version
+        if version.nil?
+          raise "Could not find a valid version to submit for review"
+        end
+        
+        Spaceship::AppSubmission.create(self, self.apple_id, version)
+      end
+
+      #####################################################
+      # @!group General
+      #####################################################
+      def setup
+        
+      end
+
       #####################################################
       # @!group Testers
       #####################################################
@@ -220,37 +248,6 @@
 
         tester.remove_from_app!(self.apple_id)
       end
-=======
-      def pre_processing_builds
-        data = client.build_trains(apple_id) # we need to fetch all trains here to get the builds
-        
-        data.fetch('processingBuilds', []).collect do |attrs|
-          attrs.merge!(build_train: self)
-          Tunes::ProcessingBuild.factory(attrs)
-        end
-      end
-
-      #####################################################
-      # @!group Submit for Review
-      #####################################################
-      
-      def create_submission
-        version = self.latest_version
-        if version.nil?
-          raise "Could not find a valid version to submit for review"
-        end
-        
-        Spaceship::AppSubmission.create(self, self.apple_id, version)
-      end
-
-      #####################################################
-      # @!group General
-      #####################################################
-      def setup
-        
-      end
-
->>>>>>> 66e3cfae
     end
   end
 end