--- conflicted
+++ resolved
@@ -255,11 +255,7 @@
         teamId: team_id,
         type: type,
         csrContent: csr,
-<<<<<<< HEAD
         appIdId: app_id # optional
-=======
-        appIdId: app_id #optional
->>>>>>> a1112cf5
       })
       parse_response(r, 'certRequest')
     end
