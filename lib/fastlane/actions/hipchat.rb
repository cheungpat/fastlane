module Fastlane
  module Actions
    module SharedValues
    end

<<<<<<< HEAD
    class HipchatAction

      def self.is_supported?(type)
        type == :ios
      end

=======
    class HipchatAction < Action
>>>>>>> 80a9d0a4
      def self.run(params)
        options = { message: '',
                    success: true,
                    channel: nil
                  }.merge(params.first || {})

        require 'net/http'
        require 'uri'

        api_token = ENV['HIPCHAT_API_TOKEN']
        api_version = ENV['HIPCHAT_API_VERSION']

        unless api_token
          Helper.log.fatal "Please add 'ENV[\"HIPCHAT_API_TOKEN\"] = \"your token\"' to your Fastfile's `before_all` section.".red
          raise 'No HIPCHAT_API_TOKEN given.'.red
        end
        if api_version.nil? || ![1, 2].include?(api_version[0].to_i)
          Helper.log.fatal "Please add 'ENV[\"HIPCHAT_API_VERSION\"] = \"1 or 2\"' to your Fastfile's `before_all` section.".red
          raise 'No HIPCHAT_API_VERSION given.'.red
        end

        channel = options[:channel]
        color = (options[:success] ? 'green' : 'red')
        message = "<table><tr><td><img src=\"https://s3-eu-west-1.amazonaws.com/fastlane.tools/fastlane.png\" width=\"50\" height=\"50\"></td><td>" + options[:message] + '</td></tr></table>'

        if api_version.to_i == 1
          ########## running on V1 ##########
          if user?(channel)
            raise 'HipChat private message not working with API V1 please use API V2 instead'.red
          else
            uri = URI.parse('https://api.hipchat.com/v1/rooms/message')
            response = Net::HTTP.post_form(uri, { 'from' => 'fastlane',
                                                  'auth_token' => api_token,
                                                  'color' => color,
                                                  'message_format' => 'html',
                                                  'room_id' => channel,
                                                  'message' => message })

            check_response_code(response, channel)
          end
        else
          ########## running on V2 ##########
          if user?(channel)
            channel.slice!(0)
            params = { 'message' => message, 'message_format' => 'html' }
            json_headers = { 'Content-Type' => 'application/json',
                             'Accept' => 'application/json', 'Authorization' => "Bearer #{api_token}" }

            uri = URI.parse("https://api.hipchat.com/v2/user/#{channel}/message")
            http = Net::HTTP.new(uri.host, uri.port)
            http.use_ssl = true

            response = http.post(uri.path, params.to_json, json_headers)
            check_response_code(response, channel)
          else
            uri = URI.parse("https://api.hipchat.com/v2/room/#{channel}/notification")
            response = Net::HTTP.post_form(uri, { 'from' => 'fastlane',
                                                  'auth_token' => api_token,
                                                  'color' => color,
                                                  'message_format' => 'html',
                                                  'message' => message })

            check_response_code(response, channel)
          end
        end
      end

      def self.user?(channel)
        channel.to_s.start_with?('@')
      end

      def self.check_response_code(response, channel)
        case response.code.to_i
          when 200, 204
            true
          when 404
            raise "Unknown #{channel}".red
          when 401
            raise "Access denied #{channel}".red
          else
            raise "Unexpected #{response.code} for `#{channel}'".red
        end
      end

      def self.description
        "Send a error/success message to HipChat"
      end

      def self.available_options
        [
          ['', 'Hipchat API Token', 'HIPCHAT_API_TOKEN'],
          ['', 'Version of the Hipchat API. Must be 1 or 2', 'HIPCHAT_API_VERSION'],
          ['message', 'The message to post on HipChat'],
          ['channel', 'The room or @username'],
          ['success', 'Is this a success message?'],
        ]
      end

      def self.author
        "jingx23"
      end
    end
  end
end<|MERGE_RESOLUTION|>--- conflicted
+++ resolved
@@ -3,16 +3,7 @@
     module SharedValues
     end
 
-<<<<<<< HEAD
-    class HipchatAction
-
-      def self.is_supported?(type)
-        type == :ios
-      end
-
-=======
     class HipchatAction < Action
->>>>>>> 80a9d0a4
       def self.run(params)
         options = { message: '',
                     success: true,
