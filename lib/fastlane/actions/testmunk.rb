--- conflicted
+++ resolved
@@ -11,19 +11,7 @@
 
 module Fastlane
   module Actions
-<<<<<<< HEAD
-    module SharedValues
-    end
-
-    class TestmunkAction
-      
-      def self.is_supported?(type)
-        type == :ios
-      end
-
-=======
     class TestmunkAction < Action
->>>>>>> 80a9d0a4
       def self.run(_params)
         raise "Please pass your Testmunk email address using `ENV['TESTMUNK_EMAIL'] = 'value'`" unless ENV['TESTMUNK_EMAIL']
         raise "Please pass your Testmunk API Key using `ENV['TESTMUNK_API'] = 'value'`" unless ENV['TESTMUNK_API']
