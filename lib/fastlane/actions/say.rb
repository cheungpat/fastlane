--- conflicted
+++ resolved
@@ -1,15 +1,6 @@
 module Fastlane
   module Actions
-<<<<<<< HEAD
-    class SayAction
-
-      def self.is_supported?(type)
-        true
-      end
-
-=======
     class SayAction < Action
->>>>>>> 80a9d0a4
       def self.run(params)
         text = params.join(' ')
         Actions.sh("say '#{text}'")
