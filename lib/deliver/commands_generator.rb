require 'commander'
require 'deliver/download_screenshots'

HighLine.track_eof = false

module Deliver
  class CommandsGenerator
    include Commander::Methods

    def self.start(def_command = nil)
      begin
        FastlaneCore::UpdateChecker.start_looking_for_update('deliver')
        Deliver::DependencyChecker.check_dependencies
        self.new.run(def_command)
      ensure
        FastlaneCore::UpdateChecker.show_update_status('deliver', Deliver::VERSION)
      end
    end

    def run(def_command = nil)
      def_command ||= :run
      program :version, Deliver::VERSION
      program :description, 'CLI for \'deliver\' - Upload screenshots, metadata and your app to the App Store using a single command'
      program :help, 'Author', 'Felix Krause <deliver@krausefx.com>'
      program :help, 'Website', 'https://fastlane.tools'
      program :help, 'GitHub', 'https://github.com/krausefx/deliver'
      program :help_formatter, :compact

      always_trace!

      global_option '-f', '--force', 'Runs a deployment without verifying any information (PDF file). This can be used for build servers.'
      global_option '--beta', 'Upload a beta build to iTunes Connect. This uses the `beta_ipa` block.'
      global_option '--skip-deploy', 'Skips submission of the build on iTunes Connect. This will only upload the ipa and/or metadata.'

<<<<<<< HEAD
      global_option('--verbose') { $verbose = true }

      always_trace!

=======
>>>>>>> 420a11d8
      command :run do |c|
        c.syntax = 'deliver'
        c.description = 'Run a deploy process using the Deliverfile in the current folder'
        c.action do |args, options|
          run_deliver(options)
        end
      end

      command :upload_metadata do |c|
        c.syntax = 'deliver upload_metadata'
        c.description = "Uploads new app metadata only. No binary will be uploaded"
        c.action do |args, options|
          ENV["DELIVER_SKIP_BINARY"] = "1"
          run_deliver(options)
        end
      end

      def run_deliver(options)
        set_username(options.username)

        path = (Deliver::Helper.fastlane_enabled?? './fastlane' : '.')
        Dir.chdir(path) do # switch the context
          if File.exists?(deliver_path)
            # Everything looks alright, use the given Deliverfile
            options.default :beta => false, :skip_deploy => false
            Deliver::Deliverer.new(deliver_path, force: options.force, is_beta_ipa: options.beta, skip_deploy: options.skip_deploy)
          else
            Deliver::Helper.log.warn("No Deliverfile found at path '#{deliver_path}'.")
            if agree("Do you want to create a new Deliverfile at the current directory? (y/n)", true)
              Deliver::DeliverfileCreator.create(enclosed_directory)
            end
          end
        end
      end

      command :init do |c|
        c.syntax = 'deliver init'
        c.option '-u', '--username String', String, 'Your Apple ID'
        c.description = "Creates a new Deliverfile in the current directory"

        c.action do |args, options|
          set_username(options.username)

          path = (Deliver::Helper.fastlane_enabled?? './fastlane' : '.')
          Deliver::DeliverfileCreator.create(path)
        end
      end

      command :download_screenshots do |c|
        c.syntax = 'deliver download_screenshots'
        c.description = "Downloads all existing screenshots from iTunes Connect and stores them in the screenshots folder"
        c.option '-a', '--app_identifier String', String, 'The App Identifier (e.g. com.krausefx.app)'
        c.option '-u', '--username String', String, 'Your Apple ID'
        c.action do |args, options|
          set_username(options.username)

          app_identifier = options.app_identifier || CredentialsManager::AppfileConfig.try_fetch_value(:app_identifier) || ask("Please enter the app's bundle identifier: ")
          app = Deliver::App.new(app_identifier: app_identifier)

          path = (Deliver::Helper.fastlane_enabled?? './fastlane' : '.')
          path = File.join(path, "deliver")

          Deliver::DownloadScreenshots.run(app, path)
        end
      end

      command :testflight do |c|
        c.syntax = 'deliver testflight'
        c.description = "Uploads a given ipa file to the new Apple TestFlight"
        c.option '-a', '--app_id String', String, 'The App ID (numeric, like 956814360)'
        c.option '-u', '--username String', String, 'Your Apple ID'

        c.action do |args, options|
          ipa_path = (args.first || determine_ipa) + '' # unfreeze the string

          set_username(options.username)

          Deliver::Testflight.upload!(ipa_path, options.app_id, options.skip_deploy)
        end
      end

      def set_username(username)
        user = username
        user ||= ENV["DELIVER_USERNAME"]
        user ||= CredentialsManager::AppfileConfig.try_fetch_value(:apple_id)
        CredentialsManager::PasswordManager.shared_manager(user) if user

        Helper.log.info "Login to iTunes Connect"
        Spaceship::Tunes.login(user, CredentialsManager::PasswordManager.shared_manager(user).password)
        Helper.log.info "Login successful"
      end

      def determine_ipa
        return Dir['*.ipa'].first if Dir["*.ipa"].count == 1
        loop do
          path = ask("Path to IPA file to upload: ".green)
          return path if File.exists?(path)
        end
      end

      def deliver_path
        File.join(enclosed_directory, Deliver::Deliverfile::Deliverfile::FILE_NAME)
      end

      # The directoy in which the Deliverfile and metadata should be created
      def enclosed_directory
        "."
      end

      default_command def_command

      run!
    end
  end
end<|MERGE_RESOLUTION|>--- conflicted
+++ resolved
@@ -32,13 +32,10 @@
       global_option '--beta', 'Upload a beta build to iTunes Connect. This uses the `beta_ipa` block.'
       global_option '--skip-deploy', 'Skips submission of the build on iTunes Connect. This will only upload the ipa and/or metadata.'
 
-<<<<<<< HEAD
       global_option('--verbose') { $verbose = true }
 
       always_trace!
 
-=======
->>>>>>> 420a11d8
       command :run do |c|
         c.syntax = 'deliver'
         c.description = 'Run a deploy process using the Deliverfile in the current folder'
