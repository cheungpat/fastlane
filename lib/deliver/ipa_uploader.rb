--- conflicted
+++ resolved
@@ -71,12 +71,8 @@
       is_okay = true
       begin
         transporter.upload(@app, @metadata_dir)
-<<<<<<< HEAD
       rescue => ex
-=======
-      rescue Exception => ex
         Helper.log.debug ex
->>>>>>> 2fdcb65e
         is_okay = ex.to_s.include?"ready exists a binary upload with build" # this just means, the ipa is already online
       end
 
