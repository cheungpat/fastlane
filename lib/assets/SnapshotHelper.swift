//
//  SnapshotHelper.swift
//  Example
//
//  Created by Felix Krause on 10/8/15.
//  Copyright © 2015 Felix Krause. All rights reserved.
//

import Foundation
import XCTest

var deviceLanguage = ""

func setLanguage(app: XCUIApplication)
{
    Snapshot.setLanguage(app)
}

<<<<<<< HEAD
func setLaunchArguments(app: XCUIApplication)
{
    Snapshot.setLaunchArguments(app)
}

func setupSnapshot(app: XCUIApplication)
{
    setLanguage(app)
    setLaunchArguments(app)
}

func snapshot(name: String, waitForLoadingIndicator: Bool = true)
=======
func snapshot(name: String, waitForLoadingIndicator: Bool = false)
>>>>>>> 9f0822f6
{
    Snapshot.snapshot(name, waitForLoadingIndicator: waitForLoadingIndicator)
}



@objc class Snapshot: NSObject
{
    class func setLanguage(app: XCUIApplication)
    {
        let path = "/tmp/language.txt"

        do {
            let locale = try NSString(contentsOfFile: path, encoding: NSUTF8StringEncoding) as String
            deviceLanguage = locale.substringToIndex(locale.startIndex.advancedBy(2, limit:locale.endIndex))
            app.launchArguments += ["-AppleLanguages", "(\(deviceLanguage))", "-AppleLocale", "\"\(locale)\"","-ui_testing"]
        } catch {
            print("Couldn't detect/set language...")
        }
    }

    class func setLaunchArguments(app: XCUIApplication)
    {
        let path = "/tmp/snapshot-launch_arguments.txt"
        
        app.launchArguments += ["-FASTLANE_SNAPSHOT", "1"]

        do {
            let launchArguments = try NSString(contentsOfFile: path, encoding: NSUTF8StringEncoding) as String
            let regex = try NSRegularExpression(pattern: "(\\\".+?\\\"|\\S+)", options: [])
            let matches = regex.matchesInString(launchArguments, options: [], range: NSRange(location:0, length:launchArguments.characters.count))
            let results = matches.map { result -> String in
                (launchArguments as NSString).substringWithRange(result.range)
            }
            app.launchArguments += results
        } catch {
            print("Couldn't detect/set launch_arguments...")
        }
    }
    
    class func snapshot(name: String, waitForLoadingIndicator: Bool = false)
    {
        if (waitForLoadingIndicator)
        {
            waitForLoadingIndicatorToDisappear()
        }
        print("snapshot: \(name)") // more information about this, check out https://github.com/krausefx/snapshot
        
        sleep(1) // Waiting for the animation to be finished (kind of)
        XCUIDevice.sharedDevice().orientation = .Unknown
    }
    
    class func waitForLoadingIndicatorToDisappear()
    {
        let query = XCUIApplication().statusBars.childrenMatchingType(.Other).elementBoundByIndex(1).childrenMatchingType(.Other)
        
        while (query.count > 4) {
            sleep(1)
            print("Number of Elements in Status Bar: \(query.count)... waiting for status bar to disappear")
        }
    }
}

// Please don't remove the lines below
// They are used to detect outdated configuration files
// SnapshotHelperVersion [[1.0]]<|MERGE_RESOLUTION|>--- conflicted
+++ resolved
@@ -16,7 +16,6 @@
     Snapshot.setLanguage(app)
 }
 
-<<<<<<< HEAD
 func setLaunchArguments(app: XCUIApplication)
 {
     Snapshot.setLaunchArguments(app)
@@ -28,10 +27,7 @@
     setLaunchArguments(app)
 }
 
-func snapshot(name: String, waitForLoadingIndicator: Bool = true)
-=======
 func snapshot(name: String, waitForLoadingIndicator: Bool = false)
->>>>>>> 9f0822f6
 {
     Snapshot.snapshot(name, waitForLoadingIndicator: waitForLoadingIndicator)
 }
