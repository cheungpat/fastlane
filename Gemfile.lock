--- conflicted
+++ resolved
@@ -1,12 +1,8 @@
 PATH
   remote: .
   specs:
-<<<<<<< HEAD
     fastlane_core (0.1.4)
-=======
-    fastlane_core (0.1.3)
       babosa
->>>>>>> dce39c9e
       capybara (~> 2.4.3)
       colored
       commander (>= 4.1.0)
@@ -79,11 +75,11 @@
     rspec-support (3.1.2)
     safe_yaml (1.0.4)
     security (0.1.3)
-    simplecov (0.9.1)
+    simplecov (0.9.2)
       docile (~> 1.1.0)
       multi_json (~> 1.0)
-      simplecov-html (~> 0.8.0)
-    simplecov-html (0.8.0)
+      simplecov-html (~> 0.9.0)
+    simplecov-html (0.9.0)
     slop (3.6.0)
     webmock (1.19.0)
       addressable (>= 2.3.6)
