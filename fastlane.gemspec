--- conflicted
+++ resolved
@@ -46,12 +46,8 @@
   spec.add_dependency 'sigh', '>= 1.0.0', '< 2.0.0'
   spec.add_dependency 'produce', '>= 1.0.0', '< 2.0.0'
   spec.add_dependency 'gym', '>= 0.9.0', '< 1.0.0'
-<<<<<<< HEAD
-  spec.add_dependency 'pilot', '>= 0.3.0', '< 1.0.0'
+  spec.add_dependency 'pilot', '>= 1.0.0', '< 2.0.0'
   spec.add_dependency 'supply' # TODO: insert version number
-=======
-  spec.add_dependency 'pilot', '>= 1.0.0', '< 2.0.0'
->>>>>>> 2f682b77
 
   # Development only
   spec.add_development_dependency 'bundler'
