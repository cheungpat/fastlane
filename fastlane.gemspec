--- conflicted
+++ resolved
@@ -41,17 +41,10 @@
   spec.add_dependency 'deliver', '>= 1.3.0', '< 2.0.0'
   spec.add_dependency 'snapshot', '>= 0.10.1', '< 1.0.0'
   spec.add_dependency 'frameit', '>= 2.2.1', '< 3.0.0'
-<<<<<<< HEAD
-  spec.add_dependency 'pem', '>= 0.8.0', '< 1.0.0'
-  spec.add_dependency 'cert', '>= 0.3.2', '< 1.0.0'
-  spec.add_dependency 'sigh', '>= 0.10.8', '< 1.0.0'
-  spec.add_dependency 'produce', '>= 1.0.0', '< 2.0.0'
-=======
   spec.add_dependency 'pem', '>= 1.0.0', '< 2.0.0'
   spec.add_dependency 'cert', '>= 1.0.0', '< 2.0.0'
   spec.add_dependency 'sigh', '>= 1.0.0', '< 2.0.0'
-  spec.add_dependency 'produce', '>= 0.6.2', '< 1.0.0'
->>>>>>> d3ece966
+  spec.add_dependency 'produce', '>= 1.0.0', '< 2.0.0'
   spec.add_dependency 'gym', '>= 0.9.0', '< 1.0.0'
   spec.add_dependency 'pilot', '>= 0.3.0', '< 1.0.0'
   spec.add_dependency 'supply' # TODO: insert version number
