#!/usr/bin/env ruby

$:.push File.expand_path("../../lib", __FILE__)

require 'sigh'
require 'commander'
require 'credentials_manager/password_manager'
require 'credentials_manager/appfile_config'

HighLine.track_eof = false

class SighApplication
  include Commander::Methods

  def run
    program :version, Sigh::VERSION
    program :description, 'CLI for \'sigh\' - Because you would rather spend your time building stuff than fighting provisioning'
    program :help, 'Author', 'Felix Krause <sigh@krausefx.com>'
    program :help, 'Website', 'http://fastlane.tools'
    program :help, 'GitHub', 'https://github.com/krausefx/sigh'
    program :help_formatter, :compact

    always_trace!

    global_option '--snapfile PATH', String, 'Custom path for your Snapfile.'
    global_option '--noclean', 'Skips the clean process of the build command when running snapshot.'

    command :renew do |c|
      c.syntax = 'sigh renew'
      c.description = 'Renews the certificate (in case it expired) and outputs the path to the generated file'

      c.option '-a', '--identifier STRING', String, 'The bundle identifier of your app'
      c.option '-u', '--username STRING', String, 'Your Apple ID username'
      c.option '-n', '--cert_name STRING', String, 'The name of the generated certificate file.'
      c.option '-o', '--output STRING', String, 'The folder in which the file should be generated.'
      c.option '--adhoc', 'By default, sigh will create and renew App Store profiles. Setting this flag will generate Adhoc profiles instead.'
      c.option '--skip_install', 'By default, the certificate will be added on your local machine. Setting this flag will skip this action.'
      c.option '--development', 'Renew the development certificate instead of the production one'

      c.action do |args, options|
        app = app_identifier(options)
        username(options)

<<<<<<< HEAD
        type = Sigh::DeveloperCenter::APPSTORE
        type = Sigh::DeveloperCenter::ADHOC if options.adhoc 
        type = Sigh::DeveloperCenter::DEVELOPMENT if options.development
        
        path = Sigh::DeveloperCenter.new.run(app, type, options.cert_name)

        if path
          file_name = File.basename(path)
          output_path = options.output || '.'
          output = File.join(output_path.gsub("~", ENV["HOME"]), file_name)
          FileUtils.mv(path, output)
          system("open '#{output}'") unless options.skip_install
          puts output.green
        end
      end
=======
    type = Sigh::DeveloperCenter::APPSTORE
    type = Sigh::DeveloperCenter::ADHOC if options.adhoc 
    type = Sigh::DeveloperCenter::DEVELOPMENT if options.development
    
    path = Sigh::DeveloperCenter.new.run(app, type, options.cert_name)

    if path
      file_name = File.basename(path)
      output_path = options.output || '.'
      output = File.join(output_path.gsub("~", ENV["HOME"]), file_name)
      FileUtils.mv(path, output)
      system("open -g '#{output}'") unless options.skip_install
      puts output.green
>>>>>>> 4b5ca33a
    end

    default_command :renew

    run!
  end

  def username(options)
    user = options.username
    user ||= ENV["SIGH_USERNAME"]
    user ||= CredentialsManager::AppfileConfig.try_fetch_value(:apple_id)
    
    CredentialsManager::PasswordManager.shared_manager(user) if user
  end

  def app_identifier(options)
    value = options.identifier
    value ||= ENV["SIGH_APP_IDENTIFIER"]
    value ||= CredentialsManager::AppfileConfig.try_fetch_value(:app_identifier)
    value ||= ask("App Identifier (Bundle ID, e.g. com.krausefx.app): ")
    return value
  end
end

SighApplication.new.run<|MERGE_RESOLUTION|>--- conflicted
+++ resolved
@@ -41,7 +41,6 @@
         app = app_identifier(options)
         username(options)
 
-<<<<<<< HEAD
         type = Sigh::DeveloperCenter::APPSTORE
         type = Sigh::DeveloperCenter::ADHOC if options.adhoc 
         type = Sigh::DeveloperCenter::DEVELOPMENT if options.development
@@ -53,25 +52,10 @@
           output_path = options.output || '.'
           output = File.join(output_path.gsub("~", ENV["HOME"]), file_name)
           FileUtils.mv(path, output)
-          system("open '#{output}'") unless options.skip_install
+          system("open -g '#{output}'") unless options.skip_install
           puts output.green
         end
       end
-=======
-    type = Sigh::DeveloperCenter::APPSTORE
-    type = Sigh::DeveloperCenter::ADHOC if options.adhoc 
-    type = Sigh::DeveloperCenter::DEVELOPMENT if options.development
-    
-    path = Sigh::DeveloperCenter.new.run(app, type, options.cert_name)
-
-    if path
-      file_name = File.basename(path)
-      output_path = options.output || '.'
-      output = File.join(output_path.gsub("~", ENV["HOME"]), file_name)
-      FileUtils.mv(path, output)
-      system("open -g '#{output}'") unless options.skip_install
-      puts output.green
->>>>>>> 4b5ca33a
     end
 
     default_command :renew
