--- conflicted
+++ resolved
@@ -252,26 +252,16 @@
   version: 2
   build:
     jobs:
-<<<<<<< HEAD
-      - "Execute tests on macOS (Xcode 9.0.1, Ruby 2.3)"
-      - "Execute tests on macOS (Xcode 11.0.0, Ruby 2.5)"
-      - "Execute tests on Ubuntu"
-      - "Execute modules load up tests"
-      - "Validate docs generation"
-      - "Lint source code"
-=======
       - 'Execute tests on macOS (Xcode 9.4.1, Ruby 2.4)'
       - 'Execute tests on macOS (Xcode 10.2.1, Ruby 2.4)'
       - 'Execute tests on macOS (Xcode 11.0.0, Ruby 2.5)'
       - 'Execute tests on macOS (Xcode 11.4.0, Ruby 2.6)'
       - 'Execute tests on Ubuntu'
 
+      - "Validate docs generation"
       - "Validate Fastlane.swift Generation"
       - "Validate Documentation"
 
       - "Lint Source Code"
 
-      - "Execute modules load up tests"
-
-...
->>>>>>> a5af6ee5
+      - "Execute modules load up tests"