--- conflicted
+++ resolved
@@ -83,12 +83,6 @@
           name: Setup Build
           command: |
             mkdir -p ~/test-reports
-<<<<<<< HEAD
-            echo ${_RUBY_VERSION} > .ruby-version
-            echo 'chruby ruby-${_RUBY_VERSION}' >> ~/.bash_profile
-            chruby ${_RUBY_VERSION}
-=======
->>>>>>> a5af6ee5
             brew untap caskroom/versions || true
             brew install shellcheck
             bundle check --path .bundle || bundle install --jobs=4 --retry=3 --path .bundle
