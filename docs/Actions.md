--- conflicted
+++ resolved
@@ -898,14 +898,14 @@
 There are no options currently available for this action.
 
 ### update_project_team
-This action allows you to modify the developer team. This may be useful if you want a different team for alpha, beta or distribution.
-
-```ruby
-    update_project_team(
-  		path: "Example.xcodeproj",
-  		teamid: "A3ZZVJ7CNY"
-  	)
- ```
+This action allows you to modify the developer team. This may be useful if you want to use a different team for alpha, beta or distribution.
+
+```ruby
+update_project_team(
+  path: "Example.xcodeproj",
+  teamid: "A3ZZVJ7CNY"
+)
+```
 
 ## update_info_plist
 
@@ -932,7 +932,6 @@
 )
 ```
 
-<<<<<<< HEAD
 ## update_url_schemes
 
 This action allows you to update the URL schemes of the app before building it.
@@ -955,8 +954,6 @@
   app_identifier: 'com.test.example' # The App Identifier
 )
 ```
-=======
->>>>>>> 2b1b7d15
 
 ## Developer Portal
 
